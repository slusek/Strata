--- conflicted
+++ resolved
@@ -23,10 +23,6 @@
 import com.opengamma.strata.collect.timeseries.LocalDateDoubleTimeSeries;
 import com.opengamma.strata.collect.timeseries.LocalDateDoubleTimeSeriesBuilder;
 import com.opengamma.strata.finance.rate.OvernightAveragedRateObservation;
-<<<<<<< HEAD
-import com.opengamma.strata.pricer.CurveSensitivityTestUtil;
-=======
->>>>>>> aed2a23a
 import com.opengamma.strata.pricer.PricingException;
 import com.opengamma.strata.pricer.RatesProvider;
 import com.opengamma.strata.pricer.sensitivity.OvernightRateSensitivity;
@@ -153,13 +149,8 @@
           USD_FED_FUND.getCurrency(), FIXING_START_DATE, FIXING_END_DATE, sensitivityExpected);
       PointSensitivityBuilder sensitivityBuilderComputed = OBS_FN_APPROX_FWD.rateSensitivity(ro,
           DUMMY_ACCRUAL_START_DATE, DUMMY_ACCRUAL_END_DATE, mockProv);
-<<<<<<< HEAD
-      CurveSensitivityTestUtil.assertMulticurveSensitivity(sensitivityBuilderComputed.build(),
-          sensitivityBuilderExpected.build(), EPS_FD);
-=======
       assertTrue(sensitivityBuilderComputed.build().normalized().equalWithTolerance(
           sensitivityBuilderExpected.build().normalized(), EPS_FD));
->>>>>>> aed2a23a
     }
   }
 
@@ -264,13 +255,8 @@
       PointSensitivityBuilder sensitivityBuilderExpected = sensitivityBuilderExpected1
           .combinedWith(sensitivityBuilderExpected2);
 
-<<<<<<< HEAD
-      CurveSensitivityTestUtil.assertMulticurveSensitivity(sensitivityBuilderComputed.build(),
-          sensitivityBuilderExpected.build(), EPS_FD);
-=======
       assertTrue(sensitivityBuilderComputed.build().normalized().equalWithTolerance(
           sensitivityBuilderExpected.build().normalized(), EPS_FD));
->>>>>>> aed2a23a
     }
   }
 
@@ -451,13 +437,8 @@
       PointSensitivityBuilder sensitivityBuilderExpected = sensitivityBuilderExpected1
           .combinedWith(sensitivityBuilderExpected2);
 
-<<<<<<< HEAD
-      CurveSensitivityTestUtil.assertMulticurveSensitivity(sensitivityBuilderComputed.build(),
-          sensitivityBuilderExpected.build(), EPS_FD);
-=======
       assertTrue(sensitivityBuilderComputed.build().normalized().equalWithTolerance(
           sensitivityBuilderExpected.build().normalized(), EPS_FD));
->>>>>>> aed2a23a
     }
   }
 
@@ -603,13 +584,8 @@
       PointSensitivityBuilder sensitivityBuilderExpected = sensitivityBuilderExpected1
           .combinedWith(sensitivityBuilderExpected2);
 
-<<<<<<< HEAD
-      CurveSensitivityTestUtil.assertMulticurveSensitivity(sensitivityBuilderComputed.build(),
-          sensitivityBuilderExpected.build(), EPS_FD);
-=======
       assertTrue(sensitivityBuilderComputed.build().normalized().equalWithTolerance(
           sensitivityBuilderExpected.build().normalized(), EPS_FD));
->>>>>>> aed2a23a
     }
   }
 
@@ -755,13 +731,8 @@
       PointSensitivityBuilder sensitivityBuilderExpected = sensitivityBuilderExpected1
           .combinedWith(sensitivityBuilderExpected2);
 
-<<<<<<< HEAD
-      CurveSensitivityTestUtil.assertMulticurveSensitivity(sensitivityBuilderComputed.build(),
-          sensitivityBuilderExpected.build(), EPS_FD);
-=======
       assertTrue(sensitivityBuilderComputed.build().normalized().equalWithTolerance(
           sensitivityBuilderExpected.build().normalized(), EPS_FD));
->>>>>>> aed2a23a
     }
   }
 
@@ -904,13 +875,8 @@
       PointSensitivityBuilder sensitivityBuilderExpected = sensitivityBuilderExpected1
           .combinedWith(sensitivityBuilderExpected2);
 
-<<<<<<< HEAD
-      CurveSensitivityTestUtil.assertMulticurveSensitivity(sensitivityBuilderComputed.build(),
-          sensitivityBuilderExpected.build(), EPS_FD);
-=======
       assertTrue(sensitivityBuilderComputed.build().normalized().equalWithTolerance(
           sensitivityBuilderExpected.build().normalized(), EPS_FD));
->>>>>>> aed2a23a
     }
   }
 
