--- conflicted
+++ resolved
@@ -9,10 +9,7 @@
 import com.opengamma.strata.basics.currency.Payment;
 import com.opengamma.strata.market.sensitivity.PointSensitivityBuilder;
 import com.opengamma.strata.market.sensitivity.ZeroRateSensitivity;
-<<<<<<< HEAD
 import com.opengamma.strata.market.value.CompoundedRateType;
-=======
->>>>>>> c378f98e
 import com.opengamma.strata.market.value.DiscountFactors;
 
 /**
@@ -59,48 +56,27 @@
    * <p>
    * The specified discount factors should be for the payment currency, however this is not validated.
    * <p>
-<<<<<<< HEAD
-   * The z-spread is a parallel shift applied to continuously compounded rates or periodic compounded rates 
-   * of the discounting curve. 
-=======
    * The z-spread is a parallel shift applied to continuously compounded rates or periodic
    * compounded rates of the discounting curve. 
->>>>>>> c378f98e
    * 
    * @param payment  the payment to price
    * @param discountFactors  the discount factors to price against
    * @param zSpread  the z-spread
-<<<<<<< HEAD
    * @param compoundedRateType  the spread is added to periodic compounded rates, or the spread is added to 
    * continuously compounded rates
    * @param periodPerYear  the number of periods per year
-=======
-   * @param periodic  if true, the spread is added to periodic compounded rates,
-   *  if false, the spread is added to continuously compounded rates
-   * @param periodsPerYear  the number of periods per year
->>>>>>> c378f98e
    * @return the present value
    */
   public CurrencyAmount presentValue(
       Payment payment,
       DiscountFactors discountFactors,
       double zSpread,
-<<<<<<< HEAD
       CompoundedRateType compoundedRateType,
       int periodPerYear) {
     if (discountFactors.getValuationDate().isAfter(payment.getDate())) {
       return CurrencyAmount.zero(payment.getCurrency());
     }
     double df = discountFactors.discountFactorWithZSpread(payment.getDate(), zSpread, compoundedRateType, periodPerYear);
-=======
-      boolean periodic,
-      int periodsPerYear) {
-
-    if (discountFactors.getValuationDate().isAfter(payment.getDate())) {
-      return CurrencyAmount.zero(payment.getCurrency());
-    }
-    double df = discountFactors.discountFactorWithSpread(payment.getDate(), zSpread, periodic, periodsPerYear);
->>>>>>> c378f98e
     return payment.getValue().multipliedBy(df);
   }
 
@@ -152,34 +128,21 @@
    * <p>
    * The specified discount factors should be for the payment currency, however this is not validated.
    * <p>
-<<<<<<< HEAD
-   * The z-spread is a parallel shift applied to continuously compounded rates or periodic compounded rates 
-   * of the discounting curve. 
-=======
    * The z-spread is a parallel shift applied to continuously compounded rates or periodic
    * compounded rates of the discounting curve. 
->>>>>>> c378f98e
    * 
    * @param payment  the payment to price
    * @param discountFactors  the discount factors to price against
    * @param zSpread  the z-spread
-<<<<<<< HEAD
    * @param compoundedRateType  the spread is added to periodic compounded rates, or the spread is added to 
    * continuously compounded rates
-   * continuously compounded rates
    * @param periodPerYear  the number of periods per year
-=======
-   * @param periodic  if true, the spread is added to periodic compounded rates,
-   *  if false, the spread is added to continuously compounded rates
-   * @param periodsPerYear  the number of periods per year
->>>>>>> c378f98e
    * @return the point sensitivity of the present value
    */
   public PointSensitivityBuilder presentValueSensitivity(
       Payment payment, 
       DiscountFactors discountFactors,
       double zSpread,
-<<<<<<< HEAD
       CompoundedRateType compoundedRateType,
       int periodPerYear) {
     if (discountFactors.getValuationDate().isAfter(payment.getDate())) {
@@ -187,16 +150,6 @@
     }
     ZeroRateSensitivity sensi = discountFactors.zeroRatePointSensitivityWithZSpread(
         payment.getDate(), zSpread, compoundedRateType, periodPerYear);
-=======
-      boolean periodic,
-      int periodsPerYear) {
-
-    if (discountFactors.getValuationDate().isAfter(payment.getDate())) {
-      return PointSensitivityBuilder.none();
-    }
-    ZeroRateSensitivity sensi =
-        discountFactors.zeroRatePointSensitivityWithSpread(payment.getDate(), zSpread, periodic, periodsPerYear);
->>>>>>> c378f98e
     return sensi.multipliedBy(payment.getAmount());
   }
 
