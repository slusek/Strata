/**
 * Copyright (C) 2015 - present by OpenGamma Inc. and the OpenGamma group of companies
 *
 * Please see distribution for license.
 */
package com.opengamma.strata.basics.market;

import org.joda.beans.ImmutableBean;

import com.opengamma.strata.collect.id.StandardId;
import com.opengamma.strata.collect.id.StandardIdentifiable;

/**
 * A market data key that identifies observable data.
 * <p>
 * Observable data can be requested from an external data provider, for example Bloomberg or Reuters.
 */
<<<<<<< HEAD
public interface ObservableKey<T>
    extends MarketDataKey<T>, StandardIdentifiable {
=======
public interface ObservableKey
    extends ImmutableBean, MarketDataKey<Double>, StandardIdentifiable {
  // TODO: Enhance Joda-Beans so no need to extend ImmutableBean
>>>>>>> b682daa1

  /**
   * Gets the standard identifier identifying the data.
   * <p>
   * The identifier may be the identifier used to identify the item in an underlying data provider,
   * for example a Bloomberg ticker. It also may be any arbitrary unique identifier that can be resolved
   * to one or more data provider identifiers which are used to request the data from the provider.
   *
   * @return a standard identifier, such as a ticker, to identify the desired data
   */
  @Override
  public abstract StandardId getStandardId();

  /**
   * Gets the field name in the market data record that contains the market data item.
   * <p>
   * Each ticker typically exposes many different fields. The field name specifies the desired field.
   * For example, the {@linkplain FieldName#MARKET_VALUE market value}.
   *
   * @return the field name in the market data record that contains the market data item
   */
  public abstract FieldName getFieldName();

  /**
   * Converts this key to the matching identifier.
   * <p>
   * Market data keys identify a piece of market data in the context of a single calculation, whereas
   * market data identifiers are a globally unique identifier for an item of data.
   * <p>
   * For example, a calculation has access to a single USD discounting curve, but the system
   * can contain multiple curve groups, each with a USD discounting curve. For cases such as curves there
   * is a mapping step to transform keys to IDs, controlled by the market data rules.
   * <p>
   * The market data key for an observable item of market data contains enough information to uniquely
   * identify the market data in the global set of data. Therefore there is no mapping step required
   * for observable data and the market data ID can be directly derived from the market data key.
   *
   * @param marketDataFeed  the market data feed that is the source of the observable market data
   * @return the identifier corresponding to this key
   */
  ObservableId<T> toObservableId(MarketDataFeed marketDataFeed);

}<|MERGE_RESOLUTION|>--- conflicted
+++ resolved
@@ -15,14 +15,9 @@
  * <p>
  * Observable data can be requested from an external data provider, for example Bloomberg or Reuters.
  */
-<<<<<<< HEAD
 public interface ObservableKey<T>
-    extends MarketDataKey<T>, StandardIdentifiable {
-=======
-public interface ObservableKey
-    extends ImmutableBean, MarketDataKey<Double>, StandardIdentifiable {
+    extends ImmutableBean, MarketDataKey<T>, StandardIdentifiable {
   // TODO: Enhance Joda-Beans so no need to extend ImmutableBean
->>>>>>> b682daa1
 
   /**
    * Gets the standard identifier identifying the data.
