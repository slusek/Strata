/**
 * Copyright (C) 2015 - present by OpenGamma Inc. and the OpenGamma group of companies
 *
 * Please see distribution for license.
 */
package com.opengamma.strata.market.value;

import static com.opengamma.strata.basics.currency.Currency.GBP;
import static com.opengamma.strata.basics.currency.Currency.USD;
import static com.opengamma.strata.basics.date.DayCounts.ACT_365F;
import static com.opengamma.strata.collect.TestHelper.assertThrowsIllegalArg;
import static com.opengamma.strata.collect.TestHelper.coverBeanEquals;
import static com.opengamma.strata.collect.TestHelper.coverImmutableBean;
import static com.opengamma.strata.collect.TestHelper.date;
import static org.testng.Assert.assertEquals;

import java.time.LocalDate;

import org.testng.annotations.Test;

import com.opengamma.analytics.math.interpolation.Interpolator1DFactory;
import com.opengamma.strata.basics.interpolator.CurveInterpolator;
import com.opengamma.strata.market.curve.CurveMetadata;
import com.opengamma.strata.market.curve.CurveName;
import com.opengamma.strata.market.curve.Curves;
import com.opengamma.strata.market.curve.DefaultCurveMetadata;
import com.opengamma.strata.market.curve.InterpolatedNodalCurve;
import com.opengamma.strata.market.sensitivity.CurveUnitParameterSensitivities;
import com.opengamma.strata.market.sensitivity.ZeroRateSensitivity;

/**
 * Test {@link SimpleDiscountFactors}.
 */
@Test
public class SimpleDiscountFactorsTest {

  private static final LocalDate DATE_VAL = date(2015, 6, 4);
  private static final LocalDate DATE_AFTER = date(2015, 7, 30);

  private static final CurveInterpolator INTERPOLATOR = Interpolator1DFactory.LINEAR_INSTANCE;
  private static final CurveName NAME = CurveName.of("TestCurve");
  private static final CurveMetadata METADATA = Curves.discountFactors(NAME, ACT_365F);

  private static final InterpolatedNodalCurve CURVE =
      InterpolatedNodalCurve.of(METADATA, new double[] {0, 10}, new double[] {1, 2}, INTERPOLATOR);
  private static final InterpolatedNodalCurve CURVE2 =
      InterpolatedNodalCurve.of(METADATA, new double[] {0, 10}, new double[] {2, 3}, INTERPOLATOR);

  private static final double SPREAD = 0.05;
  private static final double TOL = 1.0e-12;
  private static final double EPS = 1.0e-6;

  //-------------------------------------------------------------------------
  public void test_of() {
    SimpleDiscountFactors test = SimpleDiscountFactors.of(GBP, DATE_VAL, CURVE);
    assertEquals(test.getCurrency(), GBP);
    assertEquals(test.getValuationDate(), DATE_VAL);
    assertEquals(test.getCurve(), CURVE);
    assertEquals(test.getCurveName(), NAME);
    assertEquals(test.getParameterCount(), 2);
  }

  public void test_of_badCurve() {
    InterpolatedNodalCurve notYearFraction = InterpolatedNodalCurve.of(
        Curves.prices(NAME), new double[] {0, 10}, new double[] {1, 2}, INTERPOLATOR);
    InterpolatedNodalCurve notDiscountFactor = InterpolatedNodalCurve.of(
        Curves.zeroRates(NAME, ACT_365F), new double[] {0, 10}, new double[] {1, 2}, INTERPOLATOR);
    CurveMetadata noDayCountMetadata = DefaultCurveMetadata.builder()
        .curveName(NAME)
        .xValueType(ValueType.YEAR_FRACTION)
        .yValueType(ValueType.DISCOUNT_FACTOR)
        .build();
    InterpolatedNodalCurve notDayCount = InterpolatedNodalCurve.of(
        noDayCountMetadata, new double[] {0, 10}, new double[] {1, 2}, INTERPOLATOR);
    assertThrowsIllegalArg(() -> SimpleDiscountFactors.of(GBP, DATE_VAL, notYearFraction));
    assertThrowsIllegalArg(() -> SimpleDiscountFactors.of(GBP, DATE_VAL, notDiscountFactor));
    assertThrowsIllegalArg(() -> SimpleDiscountFactors.of(GBP, DATE_VAL, notDayCount));
  }

  //-------------------------------------------------------------------------
  public void test_discountFactor() {
    SimpleDiscountFactors test = SimpleDiscountFactors.of(GBP, DATE_VAL, CURVE);
    double relativeYearFraction = ACT_365F.relativeYearFraction(DATE_VAL, DATE_AFTER);
    double expected = CURVE.yValue(relativeYearFraction);
    assertEquals(test.discountFactor(DATE_AFTER), expected);
  }

  //-------------------------------------------------------------------------
  public void test_discountFactor_withSpread_continuous() {
    SimpleDiscountFactors test = SimpleDiscountFactors.of(GBP, DATE_VAL, CURVE);
    double relativeYearFraction = ACT_365F.relativeYearFraction(DATE_VAL, DATE_AFTER);
    double expected = CURVE.yValue(relativeYearFraction) * Math.exp(-SPREAD * relativeYearFraction);
<<<<<<< HEAD
    assertEquals(test.discountFactorWithZSpread(DATE_AFTER, SPREAD, CompoundedRateType.CONTINUOUS, 0), expected, TOL);
=======
    assertEquals(test.discountFactorWithSpread(DATE_AFTER, SPREAD, false, 0), expected, TOL);
>>>>>>> c378f98e
  }

  public void test_discountFactor_withSpread_periodic() {
    int periodPerYear = 4;
    SimpleDiscountFactors test = SimpleDiscountFactors.of(GBP, DATE_VAL, CURVE);
    double relativeYearFraction = ACT_365F.relativeYearFraction(DATE_VAL, DATE_AFTER);
    double discountFactorBase = test.discountFactor(DATE_AFTER);
    double rate = (Math.pow(discountFactorBase, -1d / periodPerYear / relativeYearFraction) - 1d) * periodPerYear;
    double expected = discountFactorFromPeriodicallyCompoundedRate(rate + SPREAD, periodPerYear, relativeYearFraction);
<<<<<<< HEAD
    assertEquals(test.discountFactorWithZSpread(DATE_AFTER, SPREAD, CompoundedRateType.PERIODIC, periodPerYear),
        expected, TOL);
=======
    assertEquals(test.discountFactorWithSpread(DATE_AFTER, SPREAD, true, periodPerYear), expected, TOL);
>>>>>>> c378f98e
  }

  public void test_discountFactor_withSpread_smallYearFraction() {
    SimpleDiscountFactors test = SimpleDiscountFactors.of(GBP, DATE_VAL, CURVE);
<<<<<<< HEAD
    assertEquals(test.discountFactorWithZSpread(DATE_VAL, SPREAD, CompoundedRateType.PERIODIC, 2), 1d);
=======
    assertEquals(test.discountFactorWithSpread(DATE_VAL, SPREAD, true, 2), 1d);
>>>>>>> c378f98e
  }

  private double discountFactorFromPeriodicallyCompoundedRate(double rate, double periodPerYear, double time) {
    return Math.pow(1d + rate / periodPerYear, -periodPerYear * time);
  }

  //-------------------------------------------------------------------------
  public void test_zeroRatePointSensitivity() {
    SimpleDiscountFactors test = SimpleDiscountFactors.of(GBP, DATE_VAL, CURVE);
    double relativeYearFraction = ACT_365F.relativeYearFraction(DATE_VAL, DATE_AFTER);
    double df = CURVE.yValue(relativeYearFraction);
    ZeroRateSensitivity expected = ZeroRateSensitivity.of(GBP, DATE_AFTER, -df * relativeYearFraction);
    assertEquals(test.zeroRatePointSensitivity(DATE_AFTER), expected);
  }

  public void test_zeroRatePointSensitivity_sensitivityCurrency() {
    SimpleDiscountFactors test = SimpleDiscountFactors.of(GBP, DATE_VAL, CURVE);
    double relativeYearFraction = ACT_365F.relativeYearFraction(DATE_VAL, DATE_AFTER);
    double df = CURVE.yValue(relativeYearFraction);
    ZeroRateSensitivity expected = ZeroRateSensitivity.of(GBP, DATE_AFTER, USD, -df * relativeYearFraction);
    assertEquals(test.zeroRatePointSensitivity(DATE_AFTER, USD), expected);
  }

  //-------------------------------------------------------------------------
  public void test_zeroRatePointSensitivityWithSpread_continuous() {
    SimpleDiscountFactors test = SimpleDiscountFactors.of(GBP, DATE_VAL, CURVE);
    double relativeYearFraction = ACT_365F.relativeYearFraction(DATE_VAL, DATE_AFTER);
    double df = CURVE.yValue(relativeYearFraction) * Math.exp(-SPREAD * relativeYearFraction);
    ZeroRateSensitivity expected = ZeroRateSensitivity.of(GBP, DATE_AFTER, -df * relativeYearFraction);
<<<<<<< HEAD
    assertEquals(test.zeroRatePointSensitivityWithZSpread(DATE_AFTER, SPREAD, CompoundedRateType.CONTINUOUS, 0),
        expected);
=======
    assertEquals(test.zeroRatePointSensitivityWithSpread(DATE_AFTER, SPREAD, false, 0), expected);
>>>>>>> c378f98e
  }

  public void test_zeroRatePointSensitivityWithSpread_sensitivityCurrency_continuous() {
    SimpleDiscountFactors test = SimpleDiscountFactors.of(GBP, DATE_VAL, CURVE);
    double relativeYearFraction = ACT_365F.relativeYearFraction(DATE_VAL, DATE_AFTER);
    double df = CURVE.yValue(relativeYearFraction) * Math.exp(-SPREAD * relativeYearFraction);
    ZeroRateSensitivity expected = ZeroRateSensitivity.of(GBP, DATE_AFTER, USD, -df * relativeYearFraction);
<<<<<<< HEAD
    assertEquals(test.zeroRatePointSensitivityWithZSpread(DATE_AFTER, USD, SPREAD, CompoundedRateType.CONTINUOUS, 1),
        expected);
=======
    assertEquals(test.zeroRatePointSensitivityWithSpread(DATE_AFTER, USD, SPREAD, false, 1), expected);
>>>>>>> c378f98e
  }

  public void test_zeroRatePointSensitivityWithSpread_periodic() {
    int periodPerYear = 4;
    SimpleDiscountFactors test = SimpleDiscountFactors.of(GBP, DATE_VAL, CURVE);
    double relativeYearFraction = ACT_365F.relativeYearFraction(DATE_VAL, DATE_AFTER);
    double df = CURVE.yValue(relativeYearFraction);
    double discountFactorUp = df * Math.exp(-EPS * relativeYearFraction);
    double discountFactorDw = df * Math.exp(EPS * relativeYearFraction);
    double rateUp = (Math.pow(discountFactorUp, -1d / periodPerYear / relativeYearFraction) - 1d) * periodPerYear;
    double rateDw = (Math.pow(discountFactorDw, -1d / periodPerYear / relativeYearFraction) - 1d) * periodPerYear;
    double expectedValue = 0.5 / EPS * (
        discountFactorFromPeriodicallyCompoundedRate(rateUp + SPREAD, periodPerYear, relativeYearFraction) -
        discountFactorFromPeriodicallyCompoundedRate(rateDw + SPREAD, periodPerYear, relativeYearFraction));
<<<<<<< HEAD
    ZeroRateSensitivity computed = test.zeroRatePointSensitivityWithZSpread(DATE_AFTER, SPREAD,
        CompoundedRateType.PERIODIC, periodPerYear);
=======
    ZeroRateSensitivity computed = test.zeroRatePointSensitivityWithSpread(DATE_AFTER, SPREAD, true, periodPerYear);
>>>>>>> c378f98e
    assertEquals(computed.getSensitivity(), expectedValue, EPS);
    assertEquals(computed.getCurrency(), GBP);
    assertEquals(computed.getCurveCurrency(), GBP);
    assertEquals(computed.getDate(), DATE_AFTER);
  }

  public void test_zeroRatePointSensitivityWithSpread_sensitivityCurrency_periodic() {
    int periodPerYear = 4;
    SimpleDiscountFactors test = SimpleDiscountFactors.of(GBP, DATE_VAL, CURVE);
    double relativeYearFraction = ACT_365F.relativeYearFraction(DATE_VAL, DATE_AFTER);
    double df = CURVE.yValue(relativeYearFraction);
    double discountFactorUp = df * Math.exp(-EPS * relativeYearFraction);
    double discountFactorDw = df * Math.exp(EPS * relativeYearFraction);
    double rateUp = (Math.pow(discountFactorUp, -1d / periodPerYear / relativeYearFraction) - 1d) * periodPerYear;
    double rateDw = (Math.pow(discountFactorDw, -1d / periodPerYear / relativeYearFraction) - 1d) * periodPerYear;
    double expectedValue = 0.5 / EPS * (
        discountFactorFromPeriodicallyCompoundedRate(rateUp + SPREAD, periodPerYear, relativeYearFraction) -
        discountFactorFromPeriodicallyCompoundedRate(rateDw + SPREAD, periodPerYear, relativeYearFraction));
<<<<<<< HEAD
    ZeroRateSensitivity computed = test.zeroRatePointSensitivityWithZSpread(
        DATE_AFTER, USD, SPREAD, CompoundedRateType.PERIODIC, periodPerYear);
=======
    ZeroRateSensitivity computed = test
        .zeroRatePointSensitivityWithSpread(DATE_AFTER, USD, SPREAD, true, periodPerYear);
>>>>>>> c378f98e
    assertEquals(computed.getSensitivity(), expectedValue, EPS);
    assertEquals(computed.getCurrency(), USD);
    assertEquals(computed.getCurveCurrency(), GBP);
    assertEquals(computed.getDate(), DATE_AFTER);
  }

  public void test_zeroRatePointSensitivityWithSpread_smallYearFraction() {
    SimpleDiscountFactors test = SimpleDiscountFactors.of(GBP, DATE_VAL, CURVE);
    ZeroRateSensitivity expected = ZeroRateSensitivity.of(GBP, DATE_VAL, -0d);
<<<<<<< HEAD
    assertEquals(test.zeroRatePointSensitivityWithZSpread(DATE_VAL, SPREAD, CompoundedRateType.CONTINUOUS, 0), expected);
=======
    assertEquals(test.zeroRatePointSensitivityWithSpread(DATE_VAL, SPREAD, false, 0), expected);
>>>>>>> c378f98e
  }

  public void test_zeroRatePointSensitivityWithSpread_sensitivityCurrency_smallYearFraction() {
    SimpleDiscountFactors test = SimpleDiscountFactors.of(GBP, DATE_VAL, CURVE);
    ZeroRateSensitivity expected = ZeroRateSensitivity.of(GBP, DATE_VAL, USD, -0d);
<<<<<<< HEAD
    assertEquals(test.zeroRatePointSensitivityWithZSpread(DATE_VAL, USD, SPREAD, CompoundedRateType.PERIODIC, 2),
        expected);
=======
    assertEquals(test.zeroRatePointSensitivityWithSpread(DATE_VAL, USD, SPREAD, true, 2), expected);
>>>>>>> c378f98e
  }

  //-------------------------------------------------------------------------
  public void test_unitParameterSensitivity() {
    SimpleDiscountFactors test = SimpleDiscountFactors.of(GBP, DATE_VAL, CURVE);
    double relativeYearFraction = ACT_365F.relativeYearFraction(DATE_VAL, DATE_AFTER);
    CurveUnitParameterSensitivities expected = CurveUnitParameterSensitivities.of(
        CURVE.yValueParameterSensitivity(relativeYearFraction));
    assertEquals(test.unitParameterSensitivity(DATE_AFTER), expected);
  }

  //-------------------------------------------------------------------------
  // proper end-to-end FD tests are elsewhere
  public void test_curveParameterSensitivity() {
    SimpleDiscountFactors test = SimpleDiscountFactors.of(GBP, DATE_VAL, CURVE);
    ZeroRateSensitivity point = ZeroRateSensitivity.of(GBP, DATE_AFTER, 1d);
    assertEquals(test.curveParameterSensitivity(point).size(), 1);
  }

  //-------------------------------------------------------------------------
  public void test_withCurve() {
    SimpleDiscountFactors test = SimpleDiscountFactors.of(GBP, DATE_VAL, CURVE).withCurve(CURVE2);
    assertEquals(test.getCurve(), CURVE2);
  }

  //-------------------------------------------------------------------------
  public void coverage() {
    SimpleDiscountFactors test = SimpleDiscountFactors.of(GBP, DATE_VAL, CURVE);
    coverImmutableBean(test);
    SimpleDiscountFactors test2 = SimpleDiscountFactors.of(USD, DATE_VAL.plusDays(1), CURVE2);
    coverBeanEquals(test, test2);
  }

}<|MERGE_RESOLUTION|>--- conflicted
+++ resolved
@@ -90,11 +90,7 @@
     SimpleDiscountFactors test = SimpleDiscountFactors.of(GBP, DATE_VAL, CURVE);
     double relativeYearFraction = ACT_365F.relativeYearFraction(DATE_VAL, DATE_AFTER);
     double expected = CURVE.yValue(relativeYearFraction) * Math.exp(-SPREAD * relativeYearFraction);
-<<<<<<< HEAD
     assertEquals(test.discountFactorWithZSpread(DATE_AFTER, SPREAD, CompoundedRateType.CONTINUOUS, 0), expected, TOL);
-=======
-    assertEquals(test.discountFactorWithSpread(DATE_AFTER, SPREAD, false, 0), expected, TOL);
->>>>>>> c378f98e
   }
 
   public void test_discountFactor_withSpread_periodic() {
@@ -104,21 +100,12 @@
     double discountFactorBase = test.discountFactor(DATE_AFTER);
     double rate = (Math.pow(discountFactorBase, -1d / periodPerYear / relativeYearFraction) - 1d) * periodPerYear;
     double expected = discountFactorFromPeriodicallyCompoundedRate(rate + SPREAD, periodPerYear, relativeYearFraction);
-<<<<<<< HEAD
-    assertEquals(test.discountFactorWithZSpread(DATE_AFTER, SPREAD, CompoundedRateType.PERIODIC, periodPerYear),
-        expected, TOL);
-=======
-    assertEquals(test.discountFactorWithSpread(DATE_AFTER, SPREAD, true, periodPerYear), expected, TOL);
->>>>>>> c378f98e
+    assertEquals(test.discountFactorWithZSpread(DATE_AFTER, SPREAD, CompoundedRateType.PERIODIC, periodPerYear), expected, TOL);
   }
 
   public void test_discountFactor_withSpread_smallYearFraction() {
     SimpleDiscountFactors test = SimpleDiscountFactors.of(GBP, DATE_VAL, CURVE);
-<<<<<<< HEAD
     assertEquals(test.discountFactorWithZSpread(DATE_VAL, SPREAD, CompoundedRateType.PERIODIC, 2), 1d);
-=======
-    assertEquals(test.discountFactorWithSpread(DATE_VAL, SPREAD, true, 2), 1d);
->>>>>>> c378f98e
   }
 
   private double discountFactorFromPeriodicallyCompoundedRate(double rate, double periodPerYear, double time) {
@@ -148,12 +135,7 @@
     double relativeYearFraction = ACT_365F.relativeYearFraction(DATE_VAL, DATE_AFTER);
     double df = CURVE.yValue(relativeYearFraction) * Math.exp(-SPREAD * relativeYearFraction);
     ZeroRateSensitivity expected = ZeroRateSensitivity.of(GBP, DATE_AFTER, -df * relativeYearFraction);
-<<<<<<< HEAD
-    assertEquals(test.zeroRatePointSensitivityWithZSpread(DATE_AFTER, SPREAD, CompoundedRateType.CONTINUOUS, 0),
-        expected);
-=======
-    assertEquals(test.zeroRatePointSensitivityWithSpread(DATE_AFTER, SPREAD, false, 0), expected);
->>>>>>> c378f98e
+    assertEquals(test.zeroRatePointSensitivityWithZSpread(DATE_AFTER, SPREAD, CompoundedRateType.CONTINUOUS, 0), expected);
   }
 
   public void test_zeroRatePointSensitivityWithSpread_sensitivityCurrency_continuous() {
@@ -161,12 +143,7 @@
     double relativeYearFraction = ACT_365F.relativeYearFraction(DATE_VAL, DATE_AFTER);
     double df = CURVE.yValue(relativeYearFraction) * Math.exp(-SPREAD * relativeYearFraction);
     ZeroRateSensitivity expected = ZeroRateSensitivity.of(GBP, DATE_AFTER, USD, -df * relativeYearFraction);
-<<<<<<< HEAD
-    assertEquals(test.zeroRatePointSensitivityWithZSpread(DATE_AFTER, USD, SPREAD, CompoundedRateType.CONTINUOUS, 1),
-        expected);
-=======
-    assertEquals(test.zeroRatePointSensitivityWithSpread(DATE_AFTER, USD, SPREAD, false, 1), expected);
->>>>>>> c378f98e
+    assertEquals(test.zeroRatePointSensitivityWithZSpread(DATE_AFTER, USD, SPREAD, CompoundedRateType.CONTINUOUS, 1), expected);
   }
 
   public void test_zeroRatePointSensitivityWithSpread_periodic() {
@@ -181,12 +158,8 @@
     double expectedValue = 0.5 / EPS * (
         discountFactorFromPeriodicallyCompoundedRate(rateUp + SPREAD, periodPerYear, relativeYearFraction) -
         discountFactorFromPeriodicallyCompoundedRate(rateDw + SPREAD, periodPerYear, relativeYearFraction));
-<<<<<<< HEAD
     ZeroRateSensitivity computed = test.zeroRatePointSensitivityWithZSpread(DATE_AFTER, SPREAD,
         CompoundedRateType.PERIODIC, periodPerYear);
-=======
-    ZeroRateSensitivity computed = test.zeroRatePointSensitivityWithSpread(DATE_AFTER, SPREAD, true, periodPerYear);
->>>>>>> c378f98e
     assertEquals(computed.getSensitivity(), expectedValue, EPS);
     assertEquals(computed.getCurrency(), GBP);
     assertEquals(computed.getCurveCurrency(), GBP);
@@ -205,13 +178,8 @@
     double expectedValue = 0.5 / EPS * (
         discountFactorFromPeriodicallyCompoundedRate(rateUp + SPREAD, periodPerYear, relativeYearFraction) -
         discountFactorFromPeriodicallyCompoundedRate(rateDw + SPREAD, periodPerYear, relativeYearFraction));
-<<<<<<< HEAD
     ZeroRateSensitivity computed = test.zeroRatePointSensitivityWithZSpread(
         DATE_AFTER, USD, SPREAD, CompoundedRateType.PERIODIC, periodPerYear);
-=======
-    ZeroRateSensitivity computed = test
-        .zeroRatePointSensitivityWithSpread(DATE_AFTER, USD, SPREAD, true, periodPerYear);
->>>>>>> c378f98e
     assertEquals(computed.getSensitivity(), expectedValue, EPS);
     assertEquals(computed.getCurrency(), USD);
     assertEquals(computed.getCurveCurrency(), GBP);
@@ -221,22 +189,14 @@
   public void test_zeroRatePointSensitivityWithSpread_smallYearFraction() {
     SimpleDiscountFactors test = SimpleDiscountFactors.of(GBP, DATE_VAL, CURVE);
     ZeroRateSensitivity expected = ZeroRateSensitivity.of(GBP, DATE_VAL, -0d);
-<<<<<<< HEAD
     assertEquals(test.zeroRatePointSensitivityWithZSpread(DATE_VAL, SPREAD, CompoundedRateType.CONTINUOUS, 0), expected);
-=======
-    assertEquals(test.zeroRatePointSensitivityWithSpread(DATE_VAL, SPREAD, false, 0), expected);
->>>>>>> c378f98e
   }
 
   public void test_zeroRatePointSensitivityWithSpread_sensitivityCurrency_smallYearFraction() {
     SimpleDiscountFactors test = SimpleDiscountFactors.of(GBP, DATE_VAL, CURVE);
     ZeroRateSensitivity expected = ZeroRateSensitivity.of(GBP, DATE_VAL, USD, -0d);
-<<<<<<< HEAD
     assertEquals(test.zeroRatePointSensitivityWithZSpread(DATE_VAL, USD, SPREAD, CompoundedRateType.PERIODIC, 2),
         expected);
-=======
-    assertEquals(test.zeroRatePointSensitivityWithSpread(DATE_VAL, USD, SPREAD, true, 2), expected);
->>>>>>> c378f98e
   }
 
   //-------------------------------------------------------------------------
